--- conflicted
+++ resolved
@@ -135,11 +135,7 @@
 
 
 def parafac2(tensor_slices, rank, n_iter_max=100, init='random', svd='numpy_svd', normalize_factors=False,
-<<<<<<< HEAD
-             tol=1e-8, random_state=None, verbose=False, return_errors=False, n_iter_parafac=5, loss_decrease_tol='relative'):
-=======
              tol=1e-8, nn_modes=None, random_state=None, verbose=False, return_errors=False, n_iter_parafac=5,):
->>>>>>> 23ba632c
     r"""PARAFAC2 decomposition [1]_ of a third order tensor via alternating least squares (ALS)
 
     Computes a rank-`rank` PARAFAC2 decomposition of the third-order tensor defined by 
