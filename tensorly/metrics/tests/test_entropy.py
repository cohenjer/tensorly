--- conflicted
+++ resolved
@@ -173,19 +173,9 @@
         / 2.0
     )
     actual_vne = 0.5546
-<<<<<<< HEAD
-    # mat = parafac(tl.tensor(mat_mixed), rank=2, normalize_factors=True, init="random") TODO bugged??
-    mat_unnorm = parafac(tl.tensor(mat_mixed), rank=2, normalize_factors=False)
-    # tl_vne = cp_vonneumann_entropy(mat)
-    tl_vne_unnorm = cp_vonneumann_entropy(mat_unnorm)
-    # tl.testing.assert_array_almost_equal(tl_vne, actual_vne, decimal=3)
-    tl.testing.assert_array_almost_equal(tl_vne_unnorm, actual_vne, decimal=3)
-    # assert_array_almost_equal(tl_vne, actual_vne, decimal=3)
-=======
     mat = parafac(mat_mixed, rank=2, normalize_factors=True)
     mat_unnorm = parafac(mat_mixed, rank=2, normalize_factors=False)
     tl_vne = cp_vonneumann_entropy(mat)
     tl_vne_unnorm = cp_vonneumann_entropy(mat_unnorm)
     assert_array_almost_equal(tl_vne, actual_vne, decimal=3)
->>>>>>> 830b2182
     assert_array_almost_equal(tl_vne_unnorm, actual_vne, decimal=3)