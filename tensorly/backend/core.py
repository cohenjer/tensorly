--- conflicted
+++ resolved
@@ -909,7 +909,6 @@
             U, S, V = U[:, ::-1], S[::-1], V[:, ::-1]
             V = V.T.conj()
 
-<<<<<<< HEAD
         if flip:
             U, V = self.svd_flip(U, V)
 
@@ -917,11 +916,6 @@
             U = self.tensor(U, **ctx)
             S = self.tensor(S, **ctx)
             V = self.tensor(V, **ctx)
-=======
-            if not is_numpy:
-                U = self.tensor(U, **ctx)
-                S = self.tensor(S, **ctx)
-                V = self.tensor(V, **ctx)
 
         return U, S, V
 
@@ -964,7 +958,6 @@
 
         U, S, V = self.svd(matrix, full_matrices=full_matrices)
         U, S, V = U[:, :n_eigenvecs], S[:n_eigenvecs], V[:n_eigenvecs, :]
->>>>>>> ab504452
         return U, S, V
 
     def symeig_svd(self, matrix, n_eigenvecs=None, **kwargs):
